--- conflicted
+++ resolved
@@ -71,10 +71,6 @@
 #if defined(YOTTA_CFG_MICROBIT_S130) && (YOTTA_CFG_MICROBIT_S130 == 1)
 #define MICROBIT_HEAP_SD_LIMIT                  0x20002800
 #else
-<<<<<<< HEAD
-#error S130 BUILD
-=======
->>>>>>> f09adc4b
 #define MICROBIT_HEAP_SD_LIMIT                  0x20002000
 #endif
 #endif
