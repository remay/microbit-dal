--- conflicted
+++ resolved
@@ -205,8 +205,6 @@
     template <typename T>
 	void ignore(uint16_t id, uint16_t value, T* object, void (T::*handler)(MicroBitEvent));
 
-<<<<<<< HEAD
-=======
     /**
       * Returns the microBitListener with the given position in our list.
       * @param n The position in the list to return.
@@ -214,12 +212,6 @@
       */
     MicroBitListener *elementAt(int n);
 
-    /**
-      * Returns a 'nonce' for use with the NONCE_ID channel of the message bus.
-      */
-    uint16_t nonce();
-
->>>>>>> 7fb3fc02
 	private:
 
     /**
