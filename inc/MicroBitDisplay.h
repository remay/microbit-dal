--- conflicted
+++ resolved
@@ -1,513 +1,502 @@
-#ifndef MICROBIT_DISPLAY_H
-#define MICROBIT_DISPLAY_H
-
-/**
-  * User definable constants
-  */
-#define MICROBIT_DISPLAY_ROTATION_0         0
-#define MICROBIT_DISPLAY_ROTATION_90        1
-#define MICROBIT_DISPLAY_ROTATION_180       2
-#define MICROBIT_DISPLAY_ROTATION_270       3
-
-
-/**
-  * Core Configuration settings.
-  */
-
-#define MICROBIT_SB2
-#define MICROBIT_DISPLAY_REFRESH_PERIOD     0.006
-
-
-/**
-  * Default parameters.
-  */
-#define MICROBIT_DEFAULT_SCROLL_SPEED       120
-#define MICROBIT_DEFAULT_PRINT_SPEED        400
-#define MICROBIT_DEFAULT_SCROLL_STRIDE      -1
-#define MICROBIT_DISPLAY_MAX_BRIGHTNESS     255
-#define MICROBIT_DEFAULT_BRIGHTNESS         (MICROBIT_DISPLAY_MAX_BRIGHTNESS/2)
-
-/**
-  * MessageBus Event Codes
-  */
-#define MICROBIT_DISPLAY_EVT_ANIMATION_COMPLETE         1
-
-/**
-  * I/O configurations for common devices.
-  */
-#ifdef MICROBUG_REFERENCE_DEVICE
-#define MICROBIT_DISPLAY_ROW_COUNT          5
-#define MICROBIT_DISPLAY_ROW_PINS           P0_0, P0_1, P0_2, P0_3, P0_4
-#define MICROBIT_DISPLAY_COLUMN_COUNT       5
-#define MICROBIT_DISPLAY_COLUMN_PINS        P0_24, P0_25, P0_28, P0_29, P0_30
-#endif
-
-#ifdef MICROBIT_3X9
-#define MICROBIT_DISPLAY_ROW_COUNT          3
-#define MICROBIT_DISPLAY_ROW_PINS           P0_12, P0_13, P0_14
-#define MICROBIT_DISPLAY_COLUMN_COUNT       9
-#define MICROBIT_DISPLAY_COLUMN_PINS        P0_15, P0_16, P0_17, P0_18, P0_19, P0_24, P0_25, P0_28, P0_29
-#endif
-
-#ifdef MICROBIT_SB1
-#define MICROBIT_DISPLAY_ROW_COUNT          9
-#define MICROBIT_DISPLAY_ROW_PINS           P0_15, P0_16, P0_17, P0_18, P0_19, P0_24, P0_25, P0_28, P0_29
-#define MICROBIT_DISPLAY_COLUMN_COUNT       3
-#define MICROBIT_DISPLAY_COLUMN_PINS        P0_12, P0_13, P0_14
-#endif
-
-#ifdef MICROBIT_SB2
-#define MICROBIT_DISPLAY_ROW_COUNT          3
-#define MICROBIT_DISPLAY_ROW_PINS           P0_13, P0_14, P0_15
-#define MICROBIT_DISPLAY_COLUMN_COUNT       9
-#define MICROBIT_DISPLAY_COLUMN_PINS        P0_4, P0_5, P0_6, P0_7, P0_8, P0_9, P0_10, P0_11, P0_12
-#define MICROBIT_DISPLAY_COLUMN_START       P0_4
-#endif
-
-#define MICROBIT_DISPLAY_SPACING 1
-#define MICROBIT_DISPLAY_ERROR_CHARS 4
-
-#define MICROBIT_DISPLAY_GREYSCALE_BIT_DEPTH 8
-
-#include "mbed.h"
-#include "MicroBit.h"
-
-enum AnimationMode {
-    ANIMATION_MODE_NONE,
-    ANIMATION_MODE_SCROLL_TEXT,
-    ANIMATION_MODE_PRINT_TEXT,
-    ANIMATION_MODE_SCROLL_IMAGE,
-    ANIMATION_MODE_ANIMATE_IMAGE
-};
-
-enum DisplayMode {
-    DISPLAY_MODE_BLACK_AND_WHITE,
-    DISPLAY_MODE_GREYSCALE    
-};
-
-struct MatrixPoint {
-    uint8_t x;
-    uint8_t y;
-
-    MatrixPoint(uint8_t x, uint8_t y);
-};
-
-/**
-  * Class definition for a MicroBitDisplay.
-  *
-  * A MicroBitDisplay represents the LED matrix array on the MicroBit device.
-  */
-class MicroBitDisplay : public MicroBitComponent
-{
-    uint8_t width;
-    uint8_t height;
-    uint8_t brightness;
-    uint8_t strobeRow;
-    uint8_t strobeBitMsk;
-    uint8_t rotation;
-<<<<<<< HEAD
-    uint8_t mode;
-    uint8_t greyscaleBitMsk;
-    uint8_t timingCount;
-
-    Timeout renderTimer;
-
-=======
-
-    BusOut columnPins;
-    DynamicPwm* rowDrive;
->>>>>>> e8403f06
-    MicroBitFont font;
-
-    //
-    // State used by all animation routines.
-    //
-
-    // The animation mode that's currently running (if any)
-    AnimationMode animationMode;
-
-    // The time (in ticks) between each frame update.
-    uint16_t animationDelay;
-
-    // The time (in ticks) since the frame update.
-    uint16_t animationTick;
-
-    // Stop playback of any animations
-    void stopAnimation(int delay);
-
-    //
-    // State for scrollString() method.
-    // This is a surprisingly intricate method.
-    //
-    // The text being displayed.
-    ManagedString scrollingText;
-
-    // The index of the character currently being displayed.
-    uint16_t scrollingChar;
-
-    // The number of pixels the current character has been shifted on the display.
-    uint8_t scrollingPosition;
-
-    //
-    // State for printString() method.
-    //
-    // The text being displayed. NULL if no message is scheduled for playback.
-    // We *could* get some reuse in here with the scroll* variables above,
-    // but best to keep it clean in case kids try concurrent operation (they will!),
-    // given the small RAM overhead needed to maintain orthogonality.
-    ManagedString printingText;
-
-    // The index of the character currently being displayed.
-    uint16_t printingChar;
-
-    //
-    // State for scrollImage() method.
-    //
-    // The image being displayed.
-    MicroBitImage scrollingImage;
-
-    // The number of pixels the image has been shifted on the display.
-    int16_t scrollingImagePosition;
-
-    // The number of pixels the image is shifted on the display in each quantum.
-    int8_t scrollingImageStride;
-
-    // Flag to indicate if image has been rendered to screen yet (or not)
-    bool scrollingImageRendered;
-
-    static const MatrixPoint matrixMap[MICROBIT_DISPLAY_COLUMN_COUNT][MICROBIT_DISPLAY_ROW_COUNT];
-
-    // Internal methods to handle animation.
-
-    /**
-      *  Periodic callback, that we use to perform any animations we have running.
-      */
-    void animationUpdate();
-<<<<<<< HEAD
-    
-    void renderFinish();
-    
-    /**
-      * Translates a bit mask to a bit mask suitable for the nrf PORT0 and PORT1.
-      * Brightness has two levels on, or off.
-      */
-    void render();
-    
-    /**
-      * Translates a bit mask into a timer interrupt that gives the appearence of greyscale.
-      */
-    void renderGreyscale();
-    
-=======
-
->>>>>>> e8403f06
-    /**
-      * Internal scrollText update method.
-      * Shift the screen image by one pixel to the left. If necessary, paste in the next char.
-      */
-    void updateScrollText();
-
-    /**
-      * Internal printText update method.
-      * Paste in the next char in the string.
-      */
-    void updatePrintText();
-
-    /**
-      * Internal scrollImage update method.
-      * Paste the stored bitmap at the appropriate point.
-      */
-    void updateScrollImage();
-
-
-    /**
-      * Internal animateImage update method.
-      * Paste the stored bitmap at the appropriate point and stop on the last frame.
-      */
-    void updateAnimateImage();
-
-    /**
-      * Broadcasts an event onto the shared MessageBus
-      * @param eventCode The ID of the event that has occurred.
-      */
-    void sendEvent(uint16_t eventcode);
-
-
-public:
-    // The mutable bitmap buffer being rendered to the LED matrix.
-    MicroBitImage image;
-
-    /**
-      * Constructor.
-      * Create a representation of a display of a given size.
-      * The display is initially blank.
-      *
-      * @param x the width of the display in pixels.
-      * @param y the height of the display in pixels.
-      *
-      * Example:
-      * @code
-      * MicroBitDisplay display(MICROBIT_ID_DISPLAY, 5, 5),
-      * @endcode
-      */
-    MicroBitDisplay(uint16_t id, uint8_t x, uint8_t y);
-
-    /**
-      * Resets the current given animation.
-      * @param delay the delay after which the animation is reset.
-      */
-    void resetAnimation(uint16_t delay);
-
-    /**
-      * Frame update method, invoked periodically to strobe the display.
-      */
-    virtual void systemTick();
-
-    /**
-      * Prints the given character to the display.
-      *
-      * @param c The character to display.
-      *
-      * Example:
-      * @code
-      * uBit.display.print('p');
-      * @endcode
-      */
-    void print(char c);
-
-    /**
-      * Prints the given string to the display, one character at a time.
-      * Uses the given delay between characters.
-      * Blocks the calling thread until all the text has been displayed.
-      *
-      * @param s The string to display.
-      * @param delay The time to delay between characters, in timer ticks.
-      *
-      * Example:
-      * @code
-      * uBit.display.printString("abc123",400);
-      * @endcode
-      */
-    void printString(ManagedString s, uint16_t delay = MICROBIT_DEFAULT_PRINT_SPEED);
-
-    /**
-      * Prints the given string to the display, one character at a time.
-      * Uses the given delay between characters.
-      * Returns immediately, and executes the animation asynchronously.
-      *
-      * @param s The string to display.
-      * @param delay The time to delay between characters, in timer ticks.
-      *
-      * Example:
-      * @code
-      * uBit.display.printStringAsync("abc123",400);
-      * @endcode
-      */
-    void printStringAsync(ManagedString s, uint16_t delay = MICROBIT_DEFAULT_PRINT_SPEED);
-
-
-    /**
-      * Scrolls the given string to the display, from right to left.
-      * Uses the given delay between characters.
-      * Blocks the calling thread until all the text has been displayed.
-      *
-      * @param s The string to display.
-      * @param delay The time to delay between characters, in timer ticks.
-      *
-      * Example:
-      * @code
-      * uBit.display.scrollString("abc123",100);
-      * @endcode
-      */
-    void scrollString(ManagedString s, uint16_t delay = MICROBIT_DEFAULT_SCROLL_SPEED);
-
-    /**
-      * Scrolls the given string to the display, from right to left.
-      * Uses the given delay between characters.
-      * Returns immediately, and executes the animation asynchronously.
-      *
-      * @param s The string to display.
-      * @param delay The time to delay between characters, in timer ticks.
-      *
-      * Example:
-      * @code
-      * uBit.display.scrollStringAsync("abc123",100);
-      * @endcode
-      */
-    void scrollStringAsync(ManagedString s, uint16_t delay = MICROBIT_DEFAULT_SCROLL_SPEED);
-
-
-    /**
-      * Scrolls the given image across the display, from right to left.
-      * Blocks the calling thread until all the text has been displayed.
-      *
-      * @param image The image to display.
-      * @param delay The time to delay between each scroll update, in timer ticks. Has a default.
-      * @param stride The number of pixels to move in each quantum. Has a default.
-      *
-      * Example:
-      * @code
-      * MicrobitImage i("1,1,1,1,1\n1,1,1,1,1\n");
-      * uBit.display.scrollImage(i,100,1);
-      * @endcode
-      */
-    void scrollImage(MicroBitImage image, uint16_t delay = MICROBIT_DEFAULT_SCROLL_SPEED, int8_t stride = MICROBIT_DEFAULT_SCROLL_STRIDE);
-
-
-    /**
-      * Scrolls the given image across the display, from right to left.
-      * Returns immediately, and executes the animation asynchronously.
-      * @param image The image to display.
-      * @param delay The time to delay between each scroll update, in timer ticks. Has a default.
-      * @param stride The number of pixels to move in each quantum. Has a default.
-      *
-      * Example:
-      * @code
-      * MicrobitImage i("1,1,1,1,1\n1,1,1,1,1\n");
-      * uBit.display.scrollImageAsync(i,100,1);
-      * @endcode
-      */
-    void scrollImageAsync(MicroBitImage image, uint16_t delay = MICROBIT_DEFAULT_SCROLL_SPEED, int8_t stride = MICROBIT_DEFAULT_SCROLL_STRIDE);
-
-    /**
-      * "Animates" the current image across the display with a given stride, finishing on the last frame of the animation.
-      * Returns immediately.
-      *
-      * @param image The image to display.
-      * @param delay The time to delay between each animation update, in timer ticks. Has a default.
-      * @param stride The number of pixels to move in each quantum. Has a default.
-      *
-      * Example:
-      * @code
-      * const int heart_w = 10;
-      * const int heart_h = 5;
-      * const uint8_t heart[] = { 0, 1, 0, 1, 0, 0, 0, 0, 0, 0, 1, 1, 1, 1, 1, 0, 1, 0, 1, 0, 1, 1, 1, 1, 1, 0, 1, 1, 1, 0, 0, 1, 1, 1, 0, 0, 0, 1, 0, 0, 0, 0, 1, 0, 0, 0, 0, 0, 0, 0, };
-      *
-      * MicroBitImage i(heart_w,heart_h,heart);
-      * uBit.display.animateImageAsync(i,100,5);
-      * @endcode
-      */
-    void animateImageAsync(MicroBitImage image, uint16_t delay, int8_t stride);
-
-    /**
-      * "Animates" the current image across the display with a given stride, finishing on the last frame of the animation.
-      * Blocks the calling thread until the animation is complete.
-      *
-      * @param image The image to display.
-      * @param delay The time to delay between each animation update, in timer ticks. Has a default.
-      * @param stride The number of pixels to move in each quantum. Has a default.
-      *
-      * Example:
-      * @code
-      * const int heart_w = 10;
-      * const int heart_h = 5;
-      * const uint8_t heart[] = { 0, 1, 0, 1, 0, 0, 0, 0, 0, 0, 1, 1, 1, 1, 1, 0, 1, 0, 1, 0, 1, 1, 1, 1, 1, 0, 1, 1, 1, 0, 0, 1, 1, 1, 0, 0, 0, 1, 0, 0, 0, 0, 1, 0, 0, 0, 0, 0, 0, 0, };
-      *
-      * MicroBitImage i(heart_w,heart_h,heart);
-      * uBit.display.animateImage(i,100,5);
-      * @endcode
-      */
-    void animateImage(MicroBitImage image, uint16_t delay, int8_t stride);
-
-    /**
-      * Sets the display brightness to the specified level.
-      * @param b The brightness to set the brightness to, in the range 0..255.
-      *
-      * Example:
-      * @code
-      * uBit.display.setBrightness(255); //max brightness
-      * @endcode
-      */
-    void setBrightness(int b);
-
-
-    /**
-      * Sets the mode of the display.
-      * @param mode The mode to swap the display into. (can be either DISPLAY_MODE_GREYSCALE, or DISPLAY_MODE_NORMAL)
-      * 
-      * Example:
-      * @code 
-      * uBit.display.setDisplayMode(DISPLAY_MODE_GREYSCALE); //per pixel brightness
-      * @endcode
-      */  
-    void setDisplayMode(DisplayMode mode);
-    
-    /**
-      * Fetches the current brightness of this display.
-      * @return the brightness of this display, in the range 0..255.
-      *
-      * Example:
-      * @code
-      * uBit.display.getBrightness(); //the current brightness
-      * @endcode
-      */
-    int getBrightness();
-
-    /**
-      * Rotates the display to the given position.
-      * Axis aligned values only.
-      *
-      * Example:
-      * @code
-      * uBit.display.rotateTo(MICROBIT_DISPLAY_ROTATION_180); //rotates 180 degrees from original orientation
-      * @endcode
-      */
-    void rotateTo(uint8_t position);
-
-    /**
-      * Enables the display, should only be called if the display is disabled.
-      *
-      * Example:
-      * @code
-      * uBit.display.enable(); //reenables the display mechanics
-      * @endcode
-      */
-    void enable();
-
-    /**
-      * Disables the display, should only be called if the display is enabled.
-      * Display must be disabled to avoid MUXing of edge connector pins.
-      *
-      * Example:
-      * @code
-      * uBit.display.disable(); //disables the display
-      * @endcode
-      */
-    void disable();
-
-    /**
-      * Clears the current image on the display.
-      * Simplifies the process, you can also use uBit.display.image.clear
-      *
-      * Example:
-      * @code
-      * uBit.display.clear(); //clears the display
-      * @endcode
-      */
-    void clear();
-
-    /**
-     * Displays "=(" and an accompanying status code infinitely.
-     * @param statusCode the appropriate status code - 0 means no code will be displayed. Status codes must be in the range 0-255.
-     *
-     * Example:
-     * @code
-     * uBit.display.error(20);
-     * @endcode
-     */
-    void error(int statusCode);
-
-    /**
-      * Updates the font property of this object with the new font.
-      * @param font the new font that will be used to render characters..
-      */
-    void setFont(MicroBitFont font);
-
-    /**
-      * Retreives the font object used for rendering characters on the display.
-      */
-    MicroBitFont getFont();
-};
-
-#endif
-
+#ifndef MICROBIT_DISPLAY_H
+#define MICROBIT_DISPLAY_H
+
+/**
+  * User definable constants
+  */
+#define MICROBIT_DISPLAY_ROTATION_0         0
+#define MICROBIT_DISPLAY_ROTATION_90        1
+#define MICROBIT_DISPLAY_ROTATION_180       2
+#define MICROBIT_DISPLAY_ROTATION_270       3
+
+
+/**
+  * Core Configuration settings.
+  */
+
+#define MICROBIT_SB2
+#define MICROBIT_DISPLAY_REFRESH_PERIOD     0.006
+
+
+/**
+  * Default parameters.
+  */
+#define MICROBIT_DEFAULT_SCROLL_SPEED       120
+#define MICROBIT_DEFAULT_PRINT_SPEED        400
+#define MICROBIT_DEFAULT_SCROLL_STRIDE      -1
+#define MICROBIT_DISPLAY_MAX_BRIGHTNESS     255
+#define MICROBIT_DEFAULT_BRIGHTNESS         (MICROBIT_DISPLAY_MAX_BRIGHTNESS/2)
+
+/**
+  * MessageBus Event Codes
+  */
+#define MICROBIT_DISPLAY_EVT_ANIMATION_COMPLETE         1
+
+/**
+  * I/O configurations for common devices.
+  */
+#ifdef MICROBUG_REFERENCE_DEVICE
+#define MICROBIT_DISPLAY_ROW_COUNT          5
+#define MICROBIT_DISPLAY_ROW_PINS           P0_0, P0_1, P0_2, P0_3, P0_4
+#define MICROBIT_DISPLAY_COLUMN_COUNT       5
+#define MICROBIT_DISPLAY_COLUMN_PINS        P0_24, P0_25, P0_28, P0_29, P0_30
+#endif
+
+#ifdef MICROBIT_3X9
+#define MICROBIT_DISPLAY_ROW_COUNT          3
+#define MICROBIT_DISPLAY_ROW_PINS           P0_12, P0_13, P0_14
+#define MICROBIT_DISPLAY_COLUMN_COUNT       9
+#define MICROBIT_DISPLAY_COLUMN_PINS        P0_15, P0_16, P0_17, P0_18, P0_19, P0_24, P0_25, P0_28, P0_29
+#endif
+
+#ifdef MICROBIT_SB1
+#define MICROBIT_DISPLAY_ROW_COUNT          9
+#define MICROBIT_DISPLAY_ROW_PINS           P0_15, P0_16, P0_17, P0_18, P0_19, P0_24, P0_25, P0_28, P0_29
+#define MICROBIT_DISPLAY_COLUMN_COUNT       3
+#define MICROBIT_DISPLAY_COLUMN_PINS        P0_12, P0_13, P0_14
+#endif
+
+#ifdef MICROBIT_SB2
+#define MICROBIT_DISPLAY_ROW_COUNT          3
+#define MICROBIT_DISPLAY_ROW_PINS           P0_13, P0_14, P0_15
+#define MICROBIT_DISPLAY_COLUMN_COUNT       9
+#define MICROBIT_DISPLAY_COLUMN_PINS        P0_4, P0_5, P0_6, P0_7, P0_8, P0_9, P0_10, P0_11, P0_12
+#define MICROBIT_DISPLAY_COLUMN_START       P0_4
+#endif
+
+#define MICROBIT_DISPLAY_SPACING 1
+#define MICROBIT_DISPLAY_ERROR_CHARS 4
+
+#define MICROBIT_DISPLAY_GREYSCALE_BIT_DEPTH 8
+
+#include "mbed.h"
+#include "MicroBit.h"
+
+enum AnimationMode {
+    ANIMATION_MODE_NONE,
+    ANIMATION_MODE_SCROLL_TEXT,
+    ANIMATION_MODE_PRINT_TEXT,
+    ANIMATION_MODE_SCROLL_IMAGE,
+    ANIMATION_MODE_ANIMATE_IMAGE
+};
+
+enum DisplayMode {
+    DISPLAY_MODE_BLACK_AND_WHITE,
+    DISPLAY_MODE_GREYSCALE    
+};
+
+struct MatrixPoint {
+    uint8_t x;
+    uint8_t y;
+
+    MatrixPoint(uint8_t x, uint8_t y);
+};
+
+/**
+  * Class definition for a MicroBitDisplay.
+  *
+  * A MicroBitDisplay represents the LED matrix array on the MicroBit device.
+  */
+class MicroBitDisplay : public MicroBitComponent
+{
+    uint8_t width;
+    uint8_t height;
+    uint8_t brightness;
+    uint8_t strobeRow;
+    uint8_t strobeBitMsk;
+    uint8_t rotation;
+    uint8_t mode;
+    uint8_t greyscaleBitMsk;
+    uint8_t timingCount;
+    Timeout renderTimer;
+
+    MicroBitFont font;
+
+    //
+    // State used by all animation routines.
+    //
+
+    // The animation mode that's currently running (if any)
+    AnimationMode animationMode;
+
+    // The time (in ticks) between each frame update.
+    uint16_t animationDelay;
+
+    // The time (in ticks) since the frame update.
+    uint16_t animationTick;
+
+    // Stop playback of any animations
+    void stopAnimation(int delay);
+
+    //
+    // State for scrollString() method.
+    // This is a surprisingly intricate method.
+    //
+    // The text being displayed.
+    ManagedString scrollingText;
+
+    // The index of the character currently being displayed.
+    uint16_t scrollingChar;
+
+    // The number of pixels the current character has been shifted on the display.
+    uint8_t scrollingPosition;
+
+    //
+    // State for printString() method.
+    //
+    // The text being displayed. NULL if no message is scheduled for playback.
+    // We *could* get some reuse in here with the scroll* variables above,
+    // but best to keep it clean in case kids try concurrent operation (they will!),
+    // given the small RAM overhead needed to maintain orthogonality.
+    ManagedString printingText;
+
+    // The index of the character currently being displayed.
+    uint16_t printingChar;
+
+    //
+    // State for scrollImage() method.
+    //
+    // The image being displayed.
+    MicroBitImage scrollingImage;
+
+    // The number of pixels the image has been shifted on the display.
+    int16_t scrollingImagePosition;
+
+    // The number of pixels the image is shifted on the display in each quantum.
+    int8_t scrollingImageStride;
+
+    // Flag to indicate if image has been rendered to screen yet (or not)
+    bool scrollingImageRendered;
+
+    static const MatrixPoint matrixMap[MICROBIT_DISPLAY_COLUMN_COUNT][MICROBIT_DISPLAY_ROW_COUNT];
+
+    // Internal methods to handle animation.
+
+    /**
+      *  Periodic callback, that we use to perform any animations we have running.
+      */
+    void animationUpdate();
+    
+    void renderFinish();
+    
+    /**
+      * Translates a bit mask to a bit mask suitable for the nrf PORT0 and PORT1.
+      * Brightness has two levels on, or off.
+      */
+    void render();
+    
+    /**
+      * Translates a bit mask into a timer interrupt that gives the appearence of greyscale.
+      */
+    void renderGreyscale();
+    
+    /**
+      * Internal scrollText update method.
+      * Shift the screen image by one pixel to the left. If necessary, paste in the next char.
+      */
+    void updateScrollText();
+
+    /**
+      * Internal printText update method.
+      * Paste in the next char in the string.
+      */
+    void updatePrintText();
+
+    /**
+      * Internal scrollImage update method.
+      * Paste the stored bitmap at the appropriate point.
+      */
+    void updateScrollImage();
+
+
+    /**
+      * Internal animateImage update method.
+      * Paste the stored bitmap at the appropriate point and stop on the last frame.
+      */
+    void updateAnimateImage();
+
+    /**
+      * Broadcasts an event onto the shared MessageBus
+      * @param eventCode The ID of the event that has occurred.
+      */
+    void sendEvent(uint16_t eventcode);
+
+
+public:
+    // The mutable bitmap buffer being rendered to the LED matrix.
+    MicroBitImage image;
+
+    /**
+      * Constructor.
+      * Create a representation of a display of a given size.
+      * The display is initially blank.
+      *
+      * @param x the width of the display in pixels.
+      * @param y the height of the display in pixels.
+      *
+      * Example:
+      * @code
+      * MicroBitDisplay display(MICROBIT_ID_DISPLAY, 5, 5),
+      * @endcode
+      */
+    MicroBitDisplay(uint16_t id, uint8_t x, uint8_t y);
+
+    /**
+      * Resets the current given animation.
+      * @param delay the delay after which the animation is reset.
+      */
+    void resetAnimation(uint16_t delay);
+
+    /**
+      * Frame update method, invoked periodically to strobe the display.
+      */
+    virtual void systemTick();
+
+    /**
+      * Prints the given character to the display.
+      *
+      * @param c The character to display.
+      *
+      * Example:
+      * @code
+      * uBit.display.print('p');
+      * @endcode
+      */
+    void print(char c);
+
+    /**
+      * Prints the given string to the display, one character at a time.
+      * Uses the given delay between characters.
+      * Blocks the calling thread until all the text has been displayed.
+      *
+      * @param s The string to display.
+      * @param delay The time to delay between characters, in timer ticks.
+      *
+      * Example:
+      * @code
+      * uBit.display.printString("abc123",400);
+      * @endcode
+      */
+    void printString(ManagedString s, uint16_t delay = MICROBIT_DEFAULT_PRINT_SPEED);
+
+    /**
+      * Prints the given string to the display, one character at a time.
+      * Uses the given delay between characters.
+      * Returns immediately, and executes the animation asynchronously.
+      *
+      * @param s The string to display.
+      * @param delay The time to delay between characters, in timer ticks.
+      *
+      * Example:
+      * @code
+      * uBit.display.printStringAsync("abc123",400);
+      * @endcode
+      */
+    void printStringAsync(ManagedString s, uint16_t delay = MICROBIT_DEFAULT_PRINT_SPEED);
+
+
+    /**
+      * Scrolls the given string to the display, from right to left.
+      * Uses the given delay between characters.
+      * Blocks the calling thread until all the text has been displayed.
+      *
+      * @param s The string to display.
+      * @param delay The time to delay between characters, in timer ticks.
+      *
+      * Example:
+      * @code
+      * uBit.display.scrollString("abc123",100);
+      * @endcode
+      */
+    void scrollString(ManagedString s, uint16_t delay = MICROBIT_DEFAULT_SCROLL_SPEED);
+
+    /**
+      * Scrolls the given string to the display, from right to left.
+      * Uses the given delay between characters.
+      * Returns immediately, and executes the animation asynchronously.
+      *
+      * @param s The string to display.
+      * @param delay The time to delay between characters, in timer ticks.
+      *
+      * Example:
+      * @code
+      * uBit.display.scrollStringAsync("abc123",100);
+      * @endcode
+      */
+    void scrollStringAsync(ManagedString s, uint16_t delay = MICROBIT_DEFAULT_SCROLL_SPEED);
+
+
+    /**
+      * Scrolls the given image across the display, from right to left.
+      * Blocks the calling thread until all the text has been displayed.
+      *
+      * @param image The image to display.
+      * @param delay The time to delay between each scroll update, in timer ticks. Has a default.
+      * @param stride The number of pixels to move in each quantum. Has a default.
+      *
+      * Example:
+      * @code
+      * MicrobitImage i("1,1,1,1,1\n1,1,1,1,1\n");
+      * uBit.display.scrollImage(i,100,1);
+      * @endcode
+      */
+    void scrollImage(MicroBitImage image, uint16_t delay = MICROBIT_DEFAULT_SCROLL_SPEED, int8_t stride = MICROBIT_DEFAULT_SCROLL_STRIDE);
+
+
+    /**
+      * Scrolls the given image across the display, from right to left.
+      * Returns immediately, and executes the animation asynchronously.
+      * @param image The image to display.
+      * @param delay The time to delay between each scroll update, in timer ticks. Has a default.
+      * @param stride The number of pixels to move in each quantum. Has a default.
+      *
+      * Example:
+      * @code
+      * MicrobitImage i("1,1,1,1,1\n1,1,1,1,1\n");
+      * uBit.display.scrollImageAsync(i,100,1);
+      * @endcode
+      */
+    void scrollImageAsync(MicroBitImage image, uint16_t delay = MICROBIT_DEFAULT_SCROLL_SPEED, int8_t stride = MICROBIT_DEFAULT_SCROLL_STRIDE);
+
+    /**
+      * "Animates" the current image across the display with a given stride, finishing on the last frame of the animation.
+      * Returns immediately.
+      *
+      * @param image The image to display.
+      * @param delay The time to delay between each animation update, in timer ticks. Has a default.
+      * @param stride The number of pixels to move in each quantum. Has a default.
+      *
+      * Example:
+      * @code
+      * const int heart_w = 10;
+      * const int heart_h = 5;
+      * const uint8_t heart[] = { 0, 1, 0, 1, 0, 0, 0, 0, 0, 0, 1, 1, 1, 1, 1, 0, 1, 0, 1, 0, 1, 1, 1, 1, 1, 0, 1, 1, 1, 0, 0, 1, 1, 1, 0, 0, 0, 1, 0, 0, 0, 0, 1, 0, 0, 0, 0, 0, 0, 0, };
+      *
+      * MicroBitImage i(heart_w,heart_h,heart);
+      * uBit.display.animateImageAsync(i,100,5);
+      * @endcode
+      */
+    void animateImageAsync(MicroBitImage image, uint16_t delay, int8_t stride);
+
+    /**
+      * "Animates" the current image across the display with a given stride, finishing on the last frame of the animation.
+      * Blocks the calling thread until the animation is complete.
+      *
+      * @param image The image to display.
+      * @param delay The time to delay between each animation update, in timer ticks. Has a default.
+      * @param stride The number of pixels to move in each quantum. Has a default.
+      *
+      * Example:
+      * @code
+      * const int heart_w = 10;
+      * const int heart_h = 5;
+      * const uint8_t heart[] = { 0, 1, 0, 1, 0, 0, 0, 0, 0, 0, 1, 1, 1, 1, 1, 0, 1, 0, 1, 0, 1, 1, 1, 1, 1, 0, 1, 1, 1, 0, 0, 1, 1, 1, 0, 0, 0, 1, 0, 0, 0, 0, 1, 0, 0, 0, 0, 0, 0, 0, };
+      *
+      * MicroBitImage i(heart_w,heart_h,heart);
+      * uBit.display.animateImage(i,100,5);
+      * @endcode
+      */
+    void animateImage(MicroBitImage image, uint16_t delay, int8_t stride);
+
+    /**
+      * Sets the display brightness to the specified level.
+      * @param b The brightness to set the brightness to, in the range 0..255.
+      *
+      * Example:
+      * @code
+      * uBit.display.setBrightness(255); //max brightness
+      * @endcode
+      */
+    void setBrightness(int b);
+
+
+    /**
+      * Sets the mode of the display.
+      * @param mode The mode to swap the display into. (can be either DISPLAY_MODE_GREYSCALE, or DISPLAY_MODE_NORMAL)
+      * 
+      * Example:
+      * @code 
+      * uBit.display.setDisplayMode(DISPLAY_MODE_GREYSCALE); //per pixel brightness
+      * @endcode
+      */  
+    void setDisplayMode(DisplayMode mode);
+    
+    /**
+      * Fetches the current brightness of this display.
+      * @return the brightness of this display, in the range 0..255.
+      *
+      * Example:
+      * @code
+      * uBit.display.getBrightness(); //the current brightness
+      * @endcode
+      */
+    int getBrightness();
+
+    /**
+      * Rotates the display to the given position.
+      * Axis aligned values only.
+      *
+      * Example:
+      * @code
+      * uBit.display.rotateTo(MICROBIT_DISPLAY_ROTATION_180); //rotates 180 degrees from original orientation
+      * @endcode
+      */
+    void rotateTo(uint8_t position);
+
+    /**
+      * Enables the display, should only be called if the display is disabled.
+      *
+      * Example:
+      * @code
+      * uBit.display.enable(); //reenables the display mechanics
+      * @endcode
+      */
+    void enable();
+
+    /**
+      * Disables the display, should only be called if the display is enabled.
+      * Display must be disabled to avoid MUXing of edge connector pins.
+      *
+      * Example:
+      * @code
+      * uBit.display.disable(); //disables the display
+      * @endcode
+      */
+    void disable();
+
+    /**
+      * Clears the current image on the display.
+      * Simplifies the process, you can also use uBit.display.image.clear
+      *
+      * Example:
+      * @code
+      * uBit.display.clear(); //clears the display
+      * @endcode
+      */
+    void clear();
+
+    /**
+     * Displays "=(" and an accompanying status code infinitely.
+     * @param statusCode the appropriate status code - 0 means no code will be displayed. Status codes must be in the range 0-255.
+     *
+     * Example:
+     * @code
+     * uBit.display.error(20);
+     * @endcode
+     */
+    void error(int statusCode);
+
+    /**
+      * Updates the font property of this object with the new font.
+      * @param font the new font that will be used to render characters..
+      */
+    void setFont(MicroBitFont font);
+
+    /**
+      * Retreives the font object used for rendering characters on the display.
+      */
+    MicroBitFont getFont();
+};
+
+#endif
+