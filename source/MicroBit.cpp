--- conflicted
+++ resolved
@@ -9,9 +9,11 @@
 }
 
 /**
-  * Callback that does a hard reset when a BLE GAP disconnect occurs.
-  */
-void bleDisconnectionResetCallback(Gap::Handle_t, Gap::DisconnectionReason_t)
+  * Callback that performs a hard reset when a BLE GAP disconnect occurs.
+  * Only used when an explicit reset is invoked locally whilst a BLE connection is in progress.
+  * This allows for a clean diconnect of the BLE connection before resetting.
+  */
+void bleDisconnectionResetCallback(const Gap::DisconnectionCallbackParams_t *)
 {
     NVIC_SystemReset();
 }
@@ -23,22 +25,17 @@
 void
 microbit_reset()
 {
-<<<<<<< HEAD
-	if (uBit.ble)
-		uBit.ble->disconnect(Gap::LOCAL_HOST_TERMINATED_CONNECTION);		
-
-=======
     if(uBit.ble && uBit.ble->getGapState().connected) {
         uBit.ble->onDisconnection(bleDisconnectionResetCallback);
-	uBit.ble->gap().disconnect(Gap::REMOTE_USER_TERMINATED_CONNECTION);
+
+        uBit.ble->gap().disconnect(Gap::REMOTE_USER_TERMINATED_CONNECTION);
         // We should be reset by the disconnection callback, so we wait to
         // allow that to happen.  If it doesn't happen, then we fall through to the
         // hard rest here.  (For example there is a race condition where
         // the remote device disconnects between us testing the connection
         // state and re-setting the disconnection callback).
-	uBit.sleep(1000);
+        uBit.sleep(1000);
     }
->>>>>>> 51ea6920
     NVIC_SystemReset();
 }
 
