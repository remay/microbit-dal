--- conflicted
+++ resolved
@@ -159,17 +159,10 @@
 
     // Create the IDLE fiber.
     // Configure the fiber to directly enter the idle task.
-<<<<<<< HEAD
-    idle = getFiberContext();
-    idle->tcb.SP = CORTEX_M0_STACK_BASE - 0x04;    
-    idle->tcb.LR = (uint32_t) &idle_task;
-   
-=======
     idleFiber = getFiberContext();
     idleFiber->tcb.SP = CORTEX_M0_STACK_BASE - 0x04;    
     idleFiber->tcb.LR = (uint32_t) &idle_task;
-    
->>>>>>> 85b2b1e0
+
     // Flag that we now have a scheduler running
     uBit.flags |= MICROBIT_FLAG_SCHEDULER_RUNNING;
 }
