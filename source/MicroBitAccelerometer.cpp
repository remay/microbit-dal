--- conflicted
+++ resolved
@@ -218,13 +218,11 @@
     sample.y *= this->sampleRange;
     sample.z *= this->sampleRange;
 
-<<<<<<< HEAD
-    // Indicat that pitch and roll data is now stale, and needs to be recalculated if needed.
+    // Indicate that pitch and roll data is now stale, and needs to be recalculated if needed.
     status &= ~MICROBIT_ACCEL_PITCH_ROLL_VALID;
-=======
+
     // Update gesture tracking 
     updateGesture();
->>>>>>> 9a494366
 
     // Indicate that a new sample is available
     MicroBitEvent e(id, MICROBIT_ACCELEROMETER_EVT_DATA_UPDATE);
@@ -400,7 +398,6 @@
 }
 
 /**
-<<<<<<< HEAD
   * Reads the X axis value of the latest update from the accelerometer.
   * @param system The coordinate system to use. By default, a simple cartesian system is provided.
   * @return The force measured in the X axis, in milli-g.
@@ -412,18 +409,6 @@
   * @endcode
   */
 int MicroBitAccelerometer::getX(MicroBitCoordinateSystem system)
-=======
- * Reads the X axis value of the latest update from the accelerometer.
- * Currently limited to +/- 2g
- * @return The force measured in the X axis, in milli-g.
- *
- * Example:
- * @code 
- * uBit.accelerometer.getX();
- * @endcode
- */
-int MicroBitAccelerometer::getX()
->>>>>>> 9a494366
 {
     switch (system)
     {
@@ -440,7 +425,6 @@
 }
 
 /**
-<<<<<<< HEAD
   * Reads the Y axis value of the latest update from the accelerometer.
   * @param system The coordinate system to use. By default, a simple cartesian system is provided.
   * @return The force measured in the Y axis, in milli-g.
@@ -452,18 +436,6 @@
   * @endcode
   */  
 int MicroBitAccelerometer::getY(MicroBitCoordinateSystem system)
-=======
- * Reads the Y axis value of the latest update from the accelerometer.
- * Currently limited to +/- 2g
- * @return The force measured in the Y axis, in milli-g.
- *
- * Example:
- * @code 
- * uBit.accelerometer.getY();
- * @endcode
- */  
-int MicroBitAccelerometer::getY()
->>>>>>> 9a494366
 {
     switch (system)
     {
@@ -480,7 +452,6 @@
 }
 
 /**
-<<<<<<< HEAD
   * Reads the Z axis value of the latest update from the accelerometer.
   * @param system The coordinate system to use. By default, a simple cartesian system is provided.
   * @return The force measured in the Z axis, in milli-g.
@@ -492,18 +463,6 @@
   * @endcode
   */       
 int MicroBitAccelerometer::getZ(MicroBitCoordinateSystem system)
-=======
- * Reads the Z axis value of the latest update from the accelerometer.
- * Currently limited to +/- 2g
- * @return The force measured in the Z axis, in milli-g.
- *
- * Example:
- * @code 
- * uBit.accelerometer.getZ();
- * @endcode
- */       
-int MicroBitAccelerometer::getZ()
->>>>>>> 9a494366
 {
     switch (system)
     {
@@ -516,7 +475,6 @@
             return sample.z;
     }
 }
-<<<<<<< HEAD
   
 /**
   * Provides a rotation compensated pitch of the device, based on the latest update from the accelerometer.
@@ -577,8 +535,6 @@
     pitch = atan(-x / (y*sin(roll) + z*cos(roll)));
     status |= MICROBIT_ACCEL_PITCH_ROLL_VALID;
 }
-=======
->>>>>>> 9a494366
 
 /**
  * Reads the last recorded gesture detected.
